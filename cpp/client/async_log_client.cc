#include "client/async_log_client.h"

#include <algorithm>
#include <memory>
#include <glog/logging.h>
#include <iterator>
#include <sstream>

#include "log/cert.h"
#include "proto/serializer.h"
#include "util/json_wrapper.h"
#include "util/libevent_wrapper.h"

namespace libevent = cert_trans::libevent;

using cert_trans::AsyncLogClient;
using cert_trans::Cert;
using cert_trans::CertChain;
using cert_trans::PreCertChain;
using ct::DigitallySigned;
using ct::MerkleAuditProof;
using ct::SignedCertificateTimestamp;
using ct::SignedTreeHead;
using std::back_inserter;
using std::copy;
using std::function;
using std::make_shared;
using std::ostringstream;
using std::placeholders::_1;
using std::shared_ptr;
using std::string;
using std::unique_ptr;
using std::vector;

namespace {


string UriEncode(const string& input) {
  const unique_ptr<char, void (*)(void*)> output(
      evhttp_uriencode(input.data(), input.size(), false), &free);

  return output.get();
}


// Do some common checks, calls the callback with the appropriate
// error if something is wrong.
bool SanityCheck(const shared_ptr<libevent::HttpRequest>& req,
                 const AsyncLogClient::Callback& done) {
  if (req->GetResponseCode() < 1) {
    done(AsyncLogClient::CONNECT_FAILED);
    return false;
  }

  if (req->GetResponseCode() != HTTP_OK) {
    done(AsyncLogClient::UNKNOWN_ERROR);
    return false;
  }

  return true;
}


void DoneGetSTH(const shared_ptr<libevent::HttpRequest>& req,
                SignedTreeHead* sth, const AsyncLogClient::Callback& done) {
  if (!SanityCheck(req, done))
    return;

  JsonObject jresponse(req->GetInputBuffer());
  if (!jresponse.Ok())
    return done(AsyncLogClient::BAD_RESPONSE);

  JsonInt tree_size(jresponse, "tree_size");
  if (!tree_size.Ok())
    return done(AsyncLogClient::BAD_RESPONSE);

  JsonInt timestamp(jresponse, "timestamp");
  if (!timestamp.Ok())
    return done(AsyncLogClient::BAD_RESPONSE);

  JsonString root_hash(jresponse, "sha256_root_hash");
  if (!root_hash.Ok())
    return done(AsyncLogClient::BAD_RESPONSE);

  JsonString jsignature(jresponse, "tree_head_signature");
  if (!jsignature.Ok())
    return done(AsyncLogClient::BAD_RESPONSE);
  DigitallySigned signature;
  if (Deserializer::DeserializeDigitallySigned(jsignature.FromBase64(),
                                               &signature) != Deserializer::OK)
    return done(AsyncLogClient::BAD_RESPONSE);

  sth->Clear();
  sth->set_version(ct::V1);
  sth->set_tree_size(tree_size.Value());
  sth->set_timestamp(timestamp.Value());
  sth->set_sha256_root_hash(root_hash.FromBase64());
  sth->mutable_signature()->CopyFrom(signature);

  return done(AsyncLogClient::OK);
}


void DoneGetRoots(const shared_ptr<libevent::HttpRequest>& req,
                  vector<shared_ptr<Cert> >* roots,
                  const AsyncLogClient::Callback& done) {
  if (!SanityCheck(req, done))
    return;

  JsonObject jresponse(req->GetInputBuffer());
  if (!jresponse.Ok())
    return done(AsyncLogClient::BAD_RESPONSE);

  JsonArray jroots(jresponse, "certificates");
  if (!jroots.Ok())
    return done(AsyncLogClient::BAD_RESPONSE);

  vector<shared_ptr<Cert> > retval;
  for (int i = 0; i < jroots.Length(); ++i) {
    JsonString jcert(jroots, i);
    if (!jcert.Ok())
      return done(AsyncLogClient::BAD_RESPONSE);

    shared_ptr<Cert> cert(make_shared<Cert>());
    const Cert::Status status(cert->LoadFromDerString(jcert.FromBase64()));
    if (status != Cert::TRUE)
      return done(AsyncLogClient::BAD_RESPONSE);

    retval.push_back(cert);
  }

  roots->swap(retval);

  return done(AsyncLogClient::OK);
}


void DoneGetEntries(const shared_ptr<libevent::HttpRequest>& req,
                    vector<AsyncLogClient::Entry>* entries,
                    const AsyncLogClient::Callback& done) {
  if (!SanityCheck(req, done))
    return;

  JsonObject jresponse(req->GetInputBuffer());
  if (!jresponse.Ok())
    return done(AsyncLogClient::BAD_RESPONSE);

  JsonArray jentries(jresponse, "entries");
  if (!jentries.Ok())
    return done(AsyncLogClient::BAD_RESPONSE);

  vector<AsyncLogClient::Entry> new_entries;
  new_entries.reserve(jentries.Length());

  for (int n = 0; n < jentries.Length(); ++n) {
    JsonObject entry(jentries, n);
    if (!entry.Ok())
      return done(AsyncLogClient::BAD_RESPONSE);

    JsonString leaf_input(entry, "leaf_input");
    if (!leaf_input.Ok())
      return done(AsyncLogClient::BAD_RESPONSE);

    AsyncLogClient::Entry log_entry;
    if (Deserializer::DeserializeMerkleTreeLeaf(leaf_input.FromBase64(),
                                                &log_entry.leaf) !=
        Deserializer::OK)
      return done(AsyncLogClient::BAD_RESPONSE);

    JsonString extra_data(entry, "extra_data");
    if (!extra_data.Ok())
      return done(AsyncLogClient::BAD_RESPONSE);

    if (log_entry.leaf.timestamped_entry().entry_type() == ct::X509_ENTRY)
      Deserializer::DeserializeX509Chain(extra_data.FromBase64(),
                                         log_entry.entry.mutable_x509_entry());
    else if (log_entry.leaf.timestamped_entry().entry_type() ==
             ct::PRECERT_ENTRY)
      Deserializer::DeserializePrecertChainEntry(
          extra_data.FromBase64(), log_entry.entry.mutable_precert_entry());
    else
      LOG(FATAL) << "Don't understand entry type: "
                 << log_entry.leaf.timestamped_entry().entry_type();

    new_entries.push_back(log_entry);
  }

  entries->reserve(entries->size() + new_entries.size());
  copy(new_entries.begin(), new_entries.end(), back_inserter(*entries));

  return done(AsyncLogClient::OK);
}


void DoneQueryInclusionProof(const shared_ptr<libevent::HttpRequest>& req,
                             const SignedTreeHead& sth,
                             MerkleAuditProof* proof,
                             const AsyncLogClient::Callback& done) {
  if (!SanityCheck(req, done))
    return;

  JsonObject jresponse(req->GetInputBuffer());
  if (!jresponse.Ok())
    return done(AsyncLogClient::BAD_RESPONSE);

  JsonInt leaf_index(jresponse, "leaf_index");
  if (!leaf_index.Ok())
    return done(AsyncLogClient::BAD_RESPONSE);

  JsonArray audit_path(jresponse, "audit_path");
  if (!audit_path.Ok())
    return done(AsyncLogClient::BAD_RESPONSE);

  vector<string> path_nodes;
  for (int n = 0; n < audit_path.Length(); ++n) {
    JsonString path_node(audit_path, n);
    CHECK(path_node.Ok());
    path_nodes.push_back(path_node.FromBase64());
  }

  proof->Clear();
  proof->set_version(ct::V1);
  proof->set_tree_size(sth.tree_size());
  proof->set_timestamp(sth.timestamp());
  proof->mutable_tree_head_signature()->CopyFrom(sth.signature());
  proof->set_leaf_index(leaf_index.Value());
  for (vector<string>::const_iterator it = path_nodes.begin();
       it != path_nodes.end(); ++it) {
    proof->add_path_node(*it);
  }

  return done(AsyncLogClient::OK);
}


void DoneGetSTHConsistency(const shared_ptr<libevent::HttpRequest>& req,
                           vector<string>* proof,
                           const AsyncLogClient::Callback& done) {
  if (!SanityCheck(req, done))
    return;

  JsonObject jresponse(req->GetInputBuffer());
  if (!jresponse.Ok())
    return done(AsyncLogClient::BAD_RESPONSE);

  JsonArray jproof(jresponse, "consistency");
  if (!jproof.Ok())
    return done(AsyncLogClient::BAD_RESPONSE);

  vector<string> entries;
  for (int i = 0; i < jproof.Length(); ++i) {
    JsonString entry(jproof, i);
    if (!entry.Ok())
      return done(AsyncLogClient::BAD_RESPONSE);

    entries.push_back(entry.FromBase64());
  }

  proof->reserve(proof->size() + entries.size());
  copy(entries.begin(), entries.end(), back_inserter(*proof));

  return done(AsyncLogClient::OK);
}


void DoneInternalAddChain(const shared_ptr<libevent::HttpRequest>& req,
                          SignedCertificateTimestamp* sct,
                          const AsyncLogClient::Callback& done) {
  if (!SanityCheck(req, done))
    return;

  JsonObject jresponse(req->GetInputBuffer());
  if (!jresponse.Ok())
    return done(AsyncLogClient::BAD_RESPONSE);

  if (!jresponse.IsType(json_type_object))
    return done(AsyncLogClient::BAD_RESPONSE);

  JsonString id(jresponse, "id");
  if (!id.Ok())
    return done(AsyncLogClient::BAD_RESPONSE);

  JsonInt timestamp(jresponse, "timestamp");
  if (!timestamp.Ok())
    return done(AsyncLogClient::BAD_RESPONSE);

  JsonString extensions(jresponse, "extensions");
  if (!extensions.Ok())
    return done(AsyncLogClient::BAD_RESPONSE);

  JsonString jsignature(jresponse, "signature");
  if (!jsignature.Ok())
    return done(AsyncLogClient::BAD_RESPONSE);

  DigitallySigned signature;
  if (Deserializer::DeserializeDigitallySigned(jsignature.FromBase64(),
                                               &signature) != Deserializer::OK)
    return done(AsyncLogClient::BAD_RESPONSE);

  sct->Clear();
  sct->set_version(ct::V1);
  sct->mutable_id()->set_key_id(id.FromBase64());
  sct->set_timestamp(timestamp.Value());
  sct->set_extensions(extensions.FromBase64());
  sct->mutable_signature()->CopyFrom(signature);

  return done(AsyncLogClient::OK);
}


}  // namespace

namespace cert_trans {


AsyncLogClient::AsyncLogClient(const shared_ptr<libevent::Base>& base,
                               const string& server_uri)
    : base_(base),
      server_uri_(CHECK_NOTNULL(evhttp_uri_parse(server_uri.c_str())),
                  evhttp_uri_free),
      conn_(make_shared<libevent::HttpConnection>(base_, server_uri_.get())) {
  const char* const path(evhttp_uri_get_path(server_uri_.get()));
  string newpath;

  if (path)
    newpath.assign(path);

  if (newpath.empty() || newpath.at(newpath.size() - 1) != '/')
    newpath.append("/");

  newpath.append("ct/v1/");

  CHECK_EQ(evhttp_uri_set_path(server_uri_.get(), newpath.c_str()), 0);
}


void AsyncLogClient::GetSTH(SignedTreeHead* sth, const Callback& done) {
  const shared_ptr<libevent::HttpRequest> req(
      make_shared<libevent::HttpRequest>(bind(&DoneGetSTH, _1, sth, done)));

  evhttp_add_header(req->GetOutputHeaders(), "Host",
                    evhttp_uri_get_host(server_uri_.get()));

  conn_->MakeRequest(req, EVHTTP_REQ_GET, GetPath("get-sth"));
}


void AsyncLogClient::GetRoots(vector<shared_ptr<Cert> >* roots,
                              const Callback& done) {
  const shared_ptr<libevent::HttpRequest> req(
      make_shared<libevent::HttpRequest>(
          bind(&DoneGetRoots, _1, roots, done)));

  evhttp_add_header(req->GetOutputHeaders(), "Host",
                    evhttp_uri_get_host(server_uri_.get()));

  conn_->MakeRequest(req, EVHTTP_REQ_GET, GetPath("get-roots"));
}


void AsyncLogClient::GetEntries(int first, int last,
                                vector<AsyncLogClient::Entry>* entries,
                                const Callback& done) {
<<<<<<< HEAD
  const shared_ptr<libevent::HttpRequest> req(
      make_shared<libevent::HttpRequest>(
          bind(&DoneGetEntries, _1, entries, done)));
=======
  if (last < first) {
    done(INVALID_INPUT);
    return;
  }

  libevent::HttpRequest* const req(
      new libevent::HttpRequest(bind(&DoneGetEntries, _1, entries, done)));
>>>>>>> ab3c7cca

  evhttp_add_header(req->GetOutputHeaders(), "Host",
                    evhttp_uri_get_host(server_uri_.get()));

  ostringstream subpath;
  subpath << "get-entries?start=" << first << "&end=" << last;

  conn_->MakeRequest(req, EVHTTP_REQ_GET, GetPath(subpath.str()));
}


void AsyncLogClient::QueryInclusionProof(const SignedTreeHead& sth,
                                         const std::string& merkle_leaf_hash,
                                         MerkleAuditProof* proof,
                                         const Callback& done) {
  const shared_ptr<libevent::HttpRequest> req(
      make_shared<libevent::HttpRequest>(
          bind(&DoneQueryInclusionProof, _1, sth, proof, done)));

  evhttp_add_header(req->GetOutputHeaders(), "Host",
                    evhttp_uri_get_host(server_uri_.get()));

  ostringstream subpath;
  subpath << "get-proof-by-hash?hash="
          << UriEncode(util::ToBase64(merkle_leaf_hash))
          << "&tree_size=" << sth.tree_size();

  conn_->MakeRequest(req, EVHTTP_REQ_GET, GetPath(subpath.str()));
}


void AsyncLogClient::GetSTHConsistency(uint64_t first, uint64_t second,
                                       vector<string>* proof,
                                       const Callback& done) {
  const shared_ptr<libevent::HttpRequest> req(
      make_shared<libevent::HttpRequest>(
          bind(&DoneGetSTHConsistency, _1, proof, done)));

  evhttp_add_header(req->GetOutputHeaders(), "Host",
                    evhttp_uri_get_host(server_uri_.get()));

  ostringstream subpath;
  subpath << "get-sth-consistency?first=" << first << "&second=" << second;

  conn_->MakeRequest(req, EVHTTP_REQ_GET, GetPath(subpath.str()));
}


void AsyncLogClient::AddCertChain(const CertChain& cert_chain,
                                  SignedCertificateTimestamp* sct,
                                  const Callback& done) {
  InternalAddChain(cert_chain, sct, false, done);
}


void AsyncLogClient::AddPreCertChain(const PreCertChain& pre_cert_chain,
                                     SignedCertificateTimestamp* sct,
                                     const Callback& done) {
  InternalAddChain(pre_cert_chain, sct, true, done);
}


string AsyncLogClient::GetPath(const string& subpath) const {
  return CHECK_NOTNULL(evhttp_uri_get_path(server_uri_.get())) + subpath;
}


void AsyncLogClient::InternalAddChain(const CertChain& cert_chain,
                                      SignedCertificateTimestamp* sct,
                                      bool pre_cert, const Callback& done) {
  if (!cert_chain.IsLoaded())
    return done(INVALID_INPUT);

  JsonArray jchain;
  for (size_t n = 0; n < cert_chain.Length(); ++n) {
    string cert;
    CHECK_EQ(Cert::TRUE, cert_chain.CertAt(n)->DerEncoding(&cert));
    jchain.AddBase64(cert);
  }

  JsonObject jsend;
  jsend.Add("chain", jchain);

  const shared_ptr<libevent::HttpRequest> req(
      make_shared<libevent::HttpRequest>(
          bind(&DoneInternalAddChain, _1, sct, done)));

  evhttp_add_header(req->GetOutputHeaders(), "Host",
                    evhttp_uri_get_host(server_uri_.get()));

  const string json_body(jsend.ToString());
  CHECK_EQ(evbuffer_add(req->GetOutputBuffer(), json_body.data(),
                        json_body.size()),
           0);

  conn_->MakeRequest(req, EVHTTP_REQ_POST,
                    GetPath(pre_cert ? "add-pre-chain" : "add-chain"));
}


}  // namespace cert_trans<|MERGE_RESOLUTION|>--- conflicted
+++ resolved
@@ -361,19 +361,14 @@
 void AsyncLogClient::GetEntries(int first, int last,
                                 vector<AsyncLogClient::Entry>* entries,
                                 const Callback& done) {
-<<<<<<< HEAD
+  if (last < first) {
+    done(INVALID_INPUT);
+    return;
+  }
+
   const shared_ptr<libevent::HttpRequest> req(
       make_shared<libevent::HttpRequest>(
           bind(&DoneGetEntries, _1, entries, done)));
-=======
-  if (last < first) {
-    done(INVALID_INPUT);
-    return;
-  }
-
-  libevent::HttpRequest* const req(
-      new libevent::HttpRequest(bind(&DoneGetEntries, _1, entries, done)));
->>>>>>> ab3c7cca
 
   evhttp_add_header(req->GetOutputHeaders(), "Host",
                     evhttp_uri_get_host(server_uri_.get()));
